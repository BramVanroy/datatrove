--- conflicted
+++ resolved
@@ -9,21 +9,14 @@
 
 
 class OutputFileManager:
-<<<<<<< HEAD
     """ A simple file manager to create/handle/close multiple output files.
-        Used in DataFolder.
+        Will keep track of different output files by name and properly cleanup in the end.
 
     Args:
         fs: the filesystem to use (see fsspec for more details)
         mode: the mode to open the files with
         compression: the compression to use
     """
-=======
-    """
-    Will keep track of different output files by name and properly cleanup in the end.
-    """
-
->>>>>>> bd3c89a2
     def __init__(self, fs, mode: str = "wt", compression: str | None = "infer"):
         self.fs = fs
         self.mode = mode
@@ -69,9 +62,9 @@
 
 
 class DataFolder(DirFileSystem):
-<<<<<<< HEAD
     """ A simple wrapper around fsspec's DirFileSystem to handle file listing and sharding files accross multiple workers/process.
-        It also handles the creation of output files.
+        Also handles the creation of output files.
+        All file operations will be relative to `path`.
 
     Args:
         path: the path to the folder (local or remote)
@@ -79,12 +72,6 @@
         auto_mkdir: whether to automatically create the parent directories when opening a file
         **storage_options: additional options to pass to the filesystem
     """
-=======
-    """
-    Wrapper around a fsspec filesystem. All file operations will be relative to `path`.
-    """
-
->>>>>>> bd3c89a2
     def __init__(
         self,
         path: str,
@@ -182,31 +169,17 @@
         return OutputFileManager(self, **kwargs)
 
     def open_files(self, paths, mode="rb", **kwargs):
-<<<<<<< HEAD
-        """ Open multiple files at once and return a list of file objects.
-
-        Args:
-            paths: the paths to the files
-            mode: the mode to open the files with
+        """ Opens all files in an iterable with the given options, in the same order as given
+
+        Args:
+            paths: iterable of relative paths
+            mode: the mode to open the files with (Default value = "rb")
             **kwargs: additional arguments to pass to the open
-=======
-        """
-            Opens all files in an iterable with the given options, in the same order as given
-
-        Args:
-          paths: iterable of relative paths
-          mode:  (Default value = "rb")
-          **kwargs:
-
-        Returns:
-
->>>>>>> bd3c89a2
         """
         return [self.open(path, mode=mode, **kwargs) for path in paths]
 
     def open(self, path, mode="rb", *args, **kwargs):
-<<<<<<< HEAD
-        """ Open a file locally or remote, and create the parent directories if needed.
+        """ Open a file locally or remote, and create the parent directories if self.auto_mkdir is `True`, .
 
             args/kwargs will depend on the filesystem (see fsspec for more details)
             Typically we often use:
@@ -215,22 +188,9 @@
 
         Args:
             path: the path to the file
-            mode: the mode to open the file with
+            mode: the mode to open the file with (Default value = "rb")
             *args: additional arguments to pass to the open
             **kwargs: additional arguments to pass to the open
-=======
-        """
-            Opens a single file.
-            If self.auto_mkdir is `True`, will first make sure parent directories exist before opening in write mode.
-        Args:
-          path:
-          mode:  (Default value = "rb")
-          *args:
-          **kwargs:
-
-        Returns:
-
->>>>>>> bd3c89a2
         """
         if self.auto_mkdir and ("w" in mode or "a" in mode):
             self.fs.makedirs(self.fs._parent(self._join(path)), exist_ok=True)
@@ -238,12 +198,6 @@
 
 
 def get_datafolder(data: DataFolder | str | tuple[str, dict] | tuple[str, AbstractFileSystem]) -> DataFolder:
-<<<<<<< HEAD
-    """ Helper to get a DataFolder instance from various type of input locations
-
-    Args:
-        data: the input data
-=======
     """
     `DataFolder` factory.
     Possible input combinations:
@@ -260,8 +214,6 @@
       data: DataFolder | str | tuple[str, dict] | tuple[str, AbstractFileSystem]:
 
     Returns: `DataFolder` instance
-
->>>>>>> bd3c89a2
     """
     # fully initialized DataFolder object
     if isinstance(data, DataFolder):
@@ -281,10 +233,7 @@
 
 
 def get_file(file: IO | str, mode="rt", **kwargs):
-<<<<<<< HEAD
     """ Wrapper around fsspec.open to handle both file-like objects and strings
-=======
-    """
 
     Args:
       file: IO | str:
@@ -292,8 +241,6 @@
       **kwargs:
 
     Returns:
-
->>>>>>> bd3c89a2
     """
     if isinstance(file, str):
         return fsspec_open(file, mode, **kwargs)
