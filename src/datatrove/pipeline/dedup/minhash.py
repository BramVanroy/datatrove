import contextlib
import heapq
import os
import re
import struct
from dataclasses import dataclass
from functools import cache
from typing import Generator

import numpy as np
from fsspec.spec import AbstractBufferedFile
from loguru import logger

from datatrove.data import DocumentsPipeline
from datatrove.io import DataFolderLike, get_datafolder
from datatrove.pipeline.base import PipelineStep
from datatrove.pipeline.dedup.utils import read_tuples_from_file, sha1_hash32, sha1_hash64, simplify_text
from datatrove.pipeline.writers.disk_base import DiskWriter
from datatrove.utils.typeshelper import StatHints


# http://en.wikipedia.org/wiki/Mersenne_prime
_mersenne_prime = np.uint64((1 << 61) - 1)
_max_hash_32b = np.uint64((1 << 32) - 1)

"""
n_grams -> roughly nr of words (this should be small enough to catch fuzzy matches but big enough to not have each shingle be too common)
threshold is (1/14)^(1/8)~0.72
threshold is real minhash similarity cutoff for high probability inclusion by LSH minhash
probability of inclusion for s=0.8: 1-(1-0.8^8)^14=0.924
"""

SENTINEL = (1 << 32) - 1


@dataclass
class MinhashConfig:
    """ Configuration for Min-Hash deduplication
    
    Args:
        n_grams: n-grams size to use
        num_buckets: number of buckets to use
        hashes_per_bucket: number of hashes per bucket
        use_64bit_hashes: use 64bit hashes
        seed: random seed
    """
    n_grams: int = 5

    num_buckets: int = 14
    hashes_per_bucket: int = 8

    use_64bit_hashes: bool = False
    seed: int = 1

    @property
    def hash_dtype(self):
        return np.uint64 if self.use_64bit_hashes else np.uint32

    @property
    def hash_format(self):
        return "Q" if self.use_64bit_hashes else "I"

    def __str__(self):
        return (
            f"{self.n_grams}ng_{self.num_buckets}bs_{self.hashes_per_bucket}hs_"
            f"{'64' if self.use_64bit_hashes else '32'}b"
        )


DEFAULT_MINHASH_CONFIG = MinhashConfig()


@dataclass(order=True)
class HashSig:
    """ Signature for a hash

    Args:
        sig: tuple of hashes
        file_id: file id
        doc_id: document id
        reader_id: reader id
    """
    sig: tuple[int]
    file_id: int
    doc_id: int
    reader_id: int

    def is_from_index(self):
        return self.reader_id != self.file_id


<<<<<<< HEAD
def read_sigs(file: BinaryIO, reader_id: int, config: MinhashConfig, index_file: bool = False) -> Generator:
    """ Read signatures from a file

    Args:
        file: file to read from
        reader_id: reader id
        config: minhash configuration (a MinhashConfig object)
        index_file: is index file
    """
    if index_file:
        for data in read_tuples_from_file(file, f"{config.hashes_per_bucket}{config.hash_format}"):
            yield HashSig(sig=data, doc_id=-1, file_id=-1, reader_id=reader_id)
    else:
        for data in read_tuples_from_file(file, f"{config.hashes_per_bucket}{config.hash_format}", "I"):
            yield HashSig(sig=data[:-1], doc_id=data[-1], file_id=reader_id, reader_id=reader_id)
=======
def seek_to_start(f: AbstractBufferedFile, start_hash: int, config: MinhashConfig, index_file: bool = False):
    if start_hash == 0:
        return
    line_size = struct.calcsize(f"{config.hashes_per_bucket}{config.hash_format}{'I' if not index_file else ''}")
    nr_lines = f.size // line_size

    @cache
    def read_line_start(line):
        assert line >= 0 and line < nr_lines
        f.seek(line * line_size, os.SEEK_SET)
        return struct.unpack(config.hash_format, f.read(struct.calcsize(config.hash_format)))[0]

    # save some time with binary search
    # this file is strictly bigger
    if read_line_start(0) >= start_hash:
        f.seek(0, os.SEEK_SET)
        return

    # this file is strictly smaller, ignore it completely
    if read_line_start(nr_lines - 1) < start_hash:
        f.seek(0, os.SEEK_END)
        return

    # binary search to find start line
    start_line, hi = 0, nr_lines
    # Note, the comparison uses "<" to match the
    # __lt__() logic in list.sort() and in heapq.
    while start_line < hi:
        mid = (start_line + hi) // 2
        if read_line_start(mid) < start_hash:
            start_line = mid + 1
        else:
            hi = mid

    if start_line > nr_lines:
        raise ValueError

    # verification check. we know start_line > 0 from the check above
    if (prev_hash := read_line_start(start_line - 1)) >= start_hash:
        raise ValueError(f"Wrong bsearch start line: {prev_hash=} >= {start_hash=}")
    f.seek(start_line * line_size, os.SEEK_SET)


def read_sigs(
    file: AbstractBufferedFile,
    reader_id: int,
    config: MinhashConfig,
    index_file: bool = False,
    min_hash: int = 0,
    max_hash: int = _mersenne_prime,
    ensure_order: bool = True,
) -> Generator:
    with file as f:
        seek_to_start(f, min_hash, config, index_file)
        last = None
        for data in read_tuples_from_file(
            f, f"{config.hashes_per_bucket}{config.hash_format}{'I' if not index_file else ''}"
        ):
            sigdata = data if index_file else data[:-1]
            assert sigdata[0] >= min_hash and (
                ensure_order is False or last is None or sigdata >= last
            ), f"Hash order error. {f.tell()=}, {min_hash=}, {sigdata=}, {last=}"
            if sigdata[0] >= max_hash:
                break
            last = sigdata
            yield (
                HashSig(sig=sigdata, doc_id=-1, file_id=-1, reader_id=reader_id)
                if index_file
                else HashSig(sig=sigdata, doc_id=data[-1], file_id=reader_id, reader_id=reader_id)
            )
>>>>>>> bd3c89a2


class MinhashDedupSignature(PipelineStep):
    """ Minhash Deduplication: First Pipeline Step

        Compute the minhash signature for each document and write it to disk.

    Args:
        output_folder: output folder
        config: minhash configuration (a MinhashConfig object)
    """
    type = "🫂 - DEDUP"
    name = "🎯 MinHash stage 1"
    _requires_dependencies = ["nltk"]

    def __init__(
        self,
        output_folder: DataFolderLike,
        config: MinhashConfig = DEFAULT_MINHASH_CONFIG,
    ):
        super().__init__()
        self.output_folder = get_datafolder(output_folder)
        self.config = config
        self.num_hashes = self.config.num_buckets * self.config.hashes_per_bucket
        self._parameters = None
        self._hash_func = sha1_hash32 if not self.config.use_64bit_hashes else sha1_hash64

    @property
    def parameters(self):
        """ Minhash parameters

        Create parameters for a random bijective permutation function
        that maps a 32-bit hash value to another 32-bit hash value.
        http://en.wikipedia.org/wiki/Universal_hashing
        """
        if not self._parameters:
            gen = np.random.RandomState(self.config.seed)
            self._parameters = (
                gen.randint(1, _mersenne_prime, dtype=np.uint64, size=(1, self.num_hashes)),
                gen.randint(0, _mersenne_prime, dtype=np.uint64, size=(1, self.num_hashes)),
            )
        return self._parameters

    def get_signature(self, shingles: np.ndarray) -> list[list[int]]:
        """ Get the signature for a set of shingles (n-grams)

        Args:
            shingles: shingles (n-grams) numpy uint64 array of size (N, 1)
        
        Returns:
            list (num buchets) of lists of integers (hashes)
        """
        a, b = self.parameters
        phv = (shingles * a + b) % _mersenne_prime
        if not self.config.use_64bit_hashes:
            phv = np.bitwise_and(phv, _max_hash_32b)
        return [
            x.tolist() for x in np.split(np.min(phv, axis=0).astype(self.config.hash_dtype), self.config.num_buckets)
        ]

    def get_shingles(self, text: str) -> np.ndarray:
        """ Get shingles (hashed n-grams) from a string of text

        Shingles are created by hashing n-grams of simplified text (lower cases, whitespace normalized, no punctuation, etc).

        Args:
            text: input text

        Returns:
            numpy array of shingles: dtype = uint64, shape = (number of n_grams in string, 1)
        """
        from nltk import ngrams, word_tokenize

        return np.array(
            [
                [self._hash_func(" ".join(x).encode("utf-8"))]
                for x in ngrams(word_tokenize(simplify_text(text)), self.config.n_grams)
            ],
            dtype=np.uint64,
        )

    def run(self, data: DocumentsPipeline, rank: int = 0, world_size: int = 1):
        buckets = [
            self.output_folder.open(f"bucket_{bi:03d}/{rank:05d}.minhash.sig", mode="wb")
            for bi in range(self.config.num_buckets)
        ]
        with self.track_time():
            for doc_idx, doc in enumerate(data):
                self.stat_update(StatHints.total)
                shingles = self.get_shingles(doc.text)
                if shingles.size != 0:
                    sig = self.get_signature(shingles)
                    for bi, (bucket, bucket_sig) in enumerate(zip(buckets, sig)):
                        # print(f"{self.hashes_per_bucket=} {bucket_sig=}")
                        bucket.write(
                            struct.pack(
                                f"<{self.config.hashes_per_bucket}{self.config.hash_format}I", *bucket_sig, doc_idx
                            )
                        )
            # TODO: prevent these files from being uploaded/redownloaded in the first place
            for file in buckets:
                file.close()

            logger.info("Sorting buckets...")
            for bi in range(len(buckets)):
                # read one by one, sort and write back
                sigs = sorted(
                    read_sigs(
                        self.output_folder.open(f"bucket_{bi:03d}/{rank:05d}.minhash.sig", mode="rb"),
                        -1,
                        self.config,
                        ensure_order=False,
                    )
                )
                with self.output_folder.open(f"bucket_{bi:03d}/{rank:05d}.minhash.sig", mode="wb") as fo:
                    for sig in sigs:
                        fo.write(
                            struct.pack(
                                f"<{self.config.hashes_per_bucket}{self.config.hash_format}I", *sig.sig, sig.doc_id
                            )
                        )


class MinhashDedupBuckets(PipelineStep):
    """ Minhash Deduplication: Second Pipeline Step
    
        Build the index from the signatures.
    
    Args:
        input_folder: input folder
        output_folder: output folder
        index_folder: index folder
        config: minhash configuration (a MinhashConfig object)
        only_dedup_in_index: only deduplicate versus index
        create_index_name: create index name
    """
    type = "🫂 - DEDUP"
    name = "🎯 MinHash stage 2"

    def __init__(
        self,
        input_folder: DataFolderLike,
        output_folder: DataFolderLike,
        index_folder: DataFolderLike = None,
        config: MinhashConfig = DEFAULT_MINHASH_CONFIG,
        only_dedup_in_index: bool = True,
        create_index_name: str = None,
    ):
        super().__init__()
        self.input_folder = get_datafolder(input_folder)
        self.output_folder = get_datafolder(output_folder)
        self.index_folder = get_datafolder(index_folder) if index_folder else None
        self.config = config
        self.only_dedup_in_index = only_dedup_in_index
        self.create_index_name = create_index_name

    def get_worker_hash_range(self, sig_files, rank, world_size):
        workers_per_bucket = world_size // self.config.num_buckets
        bucket, bucket_worker = divmod(rank, workers_per_bucket)
        hash_min, hash_max = 0, _mersenne_prime if self.config.use_64bit_hashes else _max_hash_32b
        if workers_per_bucket > 1 and len(sig_files):
            # take the first file and find bucket_worker boundaries. all workers in a bucket process the same set of
            # files, so this should be consistent across workers (and span the entire range of hashes)
            with self.input_folder.open(sig_files[0], mode="rb") as f:
                line_size = struct.calcsize(f"{self.config.hashes_per_bucket}{self.config.hash_format}I")
                L, rem = divmod(f.size, line_size)
                assert rem == 0, "file size not divisible by line size"
                assert L >= workers_per_bucket, f"tried to use {workers_per_bucket=} but there are only {L} lines"
                if bucket_worker > 0:
                    # not first
                    f.seek(line_size * (L // workers_per_bucket) * bucket_worker, os.SEEK_SET)
                    hash_min = struct.unpack(
                        self.config.hash_format, f.read(struct.calcsize(self.config.hash_format))
                    )[0]
                if bucket_worker + 1 < workers_per_bucket:
                    # not last
                    f.seek(line_size * (L // workers_per_bucket) * (bucket_worker + 1), os.SEEK_SET)
                    hash_max = struct.unpack(
                        self.config.hash_format, f.read(struct.calcsize(self.config.hash_format))
                    )[0]
        return hash_min, hash_max

    def run(self, data: DocumentsPipeline = None, rank: int = 0, world_size: int = 1):
        assert data is None, "You should not use an input block before MinhashDedupBuckets"
        assert (world_size % self.config.num_buckets) == 0, "Number of tasks must be divisible by num_buckets"
        workers_per_bucket = world_size // self.config.num_buckets
        bucket, bucket_worker = divmod(rank, workers_per_bucket)

        with self.track_time():
            sig_files = self.input_folder.list_files(subdirectory=f"bucket_{bucket:03d}")
            hash_min, hash_max = self.get_worker_hash_range(sig_files, rank, world_size)

            logger.info(
                f"Running worker {bucket_worker + 1}/{workers_per_bucket} on bucket {bucket:03d}. "
                f"Hash range: {[hash_min, hash_max]}"
            )

            sig_readers = [
                read_sigs(file, file_i, self.config, min_hash=hash_min, max_hash=hash_max)
                for file_i, file in enumerate(self.input_folder.open_files(sig_files, mode="rb"))
            ]

            own_index_regex = re.compile(rf"bucket_{bucket:03d}/{self.create_index_name}_\d{{2}}.minhash.index")
            index_files = (
                [
                    filename
                    for filename in self.index_folder.list_files(subdirectory=f"bucket_{bucket:03d}")
                    # exclude "itself" if the index was partially uploaded/ended midway + other workers
                    if not self.create_index_name or not own_index_regex.fullmatch(filename)
                ]
                if self.index_folder
                else None
            )
            if index_files:
                logger.info(f"Found {len(index_files)} index file(s): {', '.join(index_files)}")
                sig_readers.extend(
                    [
                        read_sigs(
                            file,
                            len(sig_readers) + file_i,
                            self.config,
                            index_file=True,
                            min_hash=hash_min,
                            max_hash=hash_max,
                        )
                        for file_i, file in enumerate(self.index_folder.open_files(index_files, mode="rb"))
                    ]
                )

            pq = [x for x in [next(sig_reader, None) for sig_reader in sig_readers] if x is not None]
            heapq.heapify(pq)
            logger.info("Finished initializing signatures priority queue.")

            # out index file
            out_index = None
            if self.index_folder and self.create_index_name:
                out_index = self.index_folder.open(
                    f"bucket_{bucket:03d}/{self.create_index_name}_{bucket_worker:02d}.minhash.index", mode="wb"
                )

            with self.output_folder.open(f"{bucket:05d}_{bucket_worker:02d}.dups", mode="wb") as out_f:
                last: HashSig | None = None
                while pq:
                    v: HashSig = heapq.heappop(pq)
                    assert last is None or v >= last, f"Sig queue sort error. {v=} < {last=}"
                    if not v.is_from_index():
                        if last and last.sig == v.sig:
                            # write (file_id1, doc_id1, file_id2, doc_id2)
                            if last.is_from_index():
                                # we can't actually write -1, so we use SENTINEL instead
                                out_f.write(struct.pack("<4I", SENTINEL, SENTINEL, v.file_id, v.doc_id))
                                self.stat_update("index_match", "total_matches")
                            # if there isn't an index, or we are not only deduping in relation to the index
                            elif not index_files or not self.only_dedup_in_index:
                                out_f.write(struct.pack("<4I", last.file_id, last.doc_id, v.file_id, v.doc_id))
                                self.stat_update("total_matches")
                        elif out_index:
                            # new sig that isn't part of any index, save to our new index
                            out_index.write(
                                struct.pack(f"<%d{self.config.hash_format}" % self.config.hashes_per_bucket, *v.sig)
                            )
                    last = v
                    next_sig = next(sig_readers[v.reader_id], None)
                    if next_sig:
                        assert next_sig >= v, f"Next sig sort error. {next_sig=} < {v=}"
                        heapq.heappush(pq, next_sig)
                if out_index:
                    out_index.close()


class MinhashDedupCluster(PipelineStep):
    """ Minhash Deduplication: Third Pipeline Step
        
        Cluster the documents using the minhash indexes.
    """
    type = "🫂 - DEDUP"
    name = "🎯 MinHash stage 3"

    def __init__(
        self,
        input_folder: DataFolderLike,
        output_folder: DataFolderLike,
        config: MinhashConfig = DEFAULT_MINHASH_CONFIG,
        save_cluster_id: bool = False,
    ):
        super().__init__()
        self.input_folder = get_datafolder(input_folder)
        self.output_folder = get_datafolder(output_folder)
        self.config = config
        self.save_cluster_id = save_cluster_id

    def run(self, data: DocumentsPipeline = None, _: int = 0, world_size: int = 1):
        dup_files = self.input_folder.list_files(glob_pattern="*.dups")
        assert (
            len(dup_files) % self.config.num_buckets
        ) == 0, "Number of .dups files should be divisible by number of buckets"
        assert world_size == 1, "World size must be 1 for clustering"
        union_set = {}

        def parent(x):
            if x not in union_set or union_set[x] == x:
                return x
            union_set[x] = parent(union_set[x])
            return union_set[x]

        with self.track_time():
            for dup_file in dup_files:
                with self.input_folder.open(dup_file, "rb") as dupf:
                    for f1, d1, f2, d2 in read_tuples_from_file(dupf, "4I"):
                        a, b = (f1, d1), (f2, d2)
                        union_set[parent(b)] = parent(a)

            ci = 0
            cluster_ids = {}
            with self.output_folder.get_output_file_manager(mode="wb") as output_mg:
                for node in sorted(union_set.keys()):
                    self.stat_update("duplicates")
                    file, doc = node
                    p = parent(node)
                    if node != p:
                        output_mg.write(f"{file:06d}.remove", struct.pack("<I", doc))
                        self.stat_update("to_remove")
                    if self.save_cluster_id:
                        if p not in cluster_ids:
                            cluster_ids[p] = ci
                            ci += 1
                            self.stat_update("clusters")
                        output_mg.write(f"{file:06d}.clusters", struct.pack("<I", doc))
                        output_mg.write(f"{file:06d}.clusters", struct.pack("<I", cluster_ids[p]))


class MinhashDedupFilter(PipelineStep):
    """ Minhash Deduplication: Fourth (and final) Pipeline Step
            
        Filter the documents based on the minhash clusters to keep only one per cluster
    """
    type = "🫂 - DEDUP"
    name = "🎯 MinHash stage 4"

    def __init__(
        self,
        input_folder: DataFolderLike,
        exclusion_writer: DiskWriter = None,
        load_cluster_ids: bool = False,
    ):
        super().__init__()
        self.data_folder = get_datafolder(input_folder)
        self.exclusion_writer = exclusion_writer
        self.load_cluster_ids = load_cluster_ids

    def run(self, data: DocumentsPipeline, rank: int = 0, world_size: int = 1):
        clusters_data = self.data_folder.get_shard(rank, world_size, glob_pattern="*.clusters")
        assert (
            not self.load_cluster_ids or len(clusters_data) <= 1
        ), f"Must have exactly one .clusters file per task. Found {len(clusters_data)} files."

        if not self.data_folder.isfile(f"{rank:06d}.remove"):
            logger.warning(f"No .remove file for {rank=}.")
            for doc in data:
                self.stat_update(StatHints.total, StatHints.forwarded)
                yield doc
            return
        with self.data_folder.open(f"{rank:06d}.remove", "rb") as f:
            with self.exclusion_writer if self.exclusion_writer else contextlib.nullcontext() as exc_writer:

                def get_next():
                    data = f.read(struct.calcsize("I"))
                    if data:
                        return struct.unpack("<I", data)[0]

                def load_clusters():
                    if clusters_data:
                        with self.data_folder.open(clusters_data[0], "rb") as clustersf:
                            yield from read_tuples_from_file(clustersf, "2I")

                if self.load_cluster_ids:
                    cluster_loader = load_clusters()
                    next_cluster = next(cluster_loader, None)

                next_removal = get_next()
                for idx, doc in enumerate(data):
                    with self.track_time():
                        if self.load_cluster_ids:
                            if next_cluster and idx == next_cluster[0]:
                                doc.metadata["minhash_cluster"] = next_cluster[1]
                                next_cluster = next(cluster_loader, None)

                        self.stat_update(StatHints.total)
                        if next_removal == idx:
                            # to remove
                            self.stat_update(StatHints.dropped)
                            if self.exclusion_writer:
                                exc_writer.write(doc, rank)
                            next_removal = get_next()
                            continue
                        self.stat_update(StatHints.forwarded)
                    yield doc


class MinhashBuildIndex(PipelineStep):
    """ Minhash Deduplication
            
        Only build an index from the signatures
    """
    type = "🫂 - DEDUP"
    name = "🎯 MinHash build index"

    def __init__(
        self,
        input_folder: DataFolderLike,
        output_folder: DataFolderLike,
        index_name: str,
        config: MinhashConfig = DEFAULT_MINHASH_CONFIG,
    ):
        super().__init__()
        self.input_folder = input_folder
        self.output_folder = output_folder
        self.config = config
        self.index_name = index_name

    def run(self, data: DocumentsPipeline = None, bucket: int = 0, world_size: int = 1):
        assert data is None, "You should not use an input block before MinhashBuildIndex"
        assert world_size == self.config.num_buckets, "You must run exactly one task per bucket"
        sig_files = self.input_folder.list_files(subdirectory=f"bucket_{bucket:03d}")
        sig_readers = [
            read_sigs(file, file_i, self.config)
            for file_i, file in enumerate(self.input_folder.open_files(sig_files, mode="rb"))
        ]

        pq = [next(sig_reader) for sig_reader in sig_readers]
        heapq.heapify(pq)

        # writes all the sigs for the entire bucket, sequentially
        out_f = self.output_folder.open(f"bucket_{bucket:03d}/{self.index_name}.minhash.index", mode="wb")

        last: HashSig | None = None
        with self.track_time():
            while pq:
                v: HashSig = heapq.heappop(pq)
                if not last or last.sig != v.sig:
                    out_f.write(struct.pack(f"<%d{self.config.hash_format}" % self.config.hashes_per_bucket, *v.sig))
                last = v
                next_sig = next(sig_readers[v.file_id], None)
                if next_sig:
                    heapq.heappush(pq, next_sig)
        out_f.close()<|MERGE_RESOLUTION|>--- conflicted
+++ resolved
@@ -89,23 +89,6 @@
         return self.reader_id != self.file_id
 
 
-<<<<<<< HEAD
-def read_sigs(file: BinaryIO, reader_id: int, config: MinhashConfig, index_file: bool = False) -> Generator:
-    """ Read signatures from a file
-
-    Args:
-        file: file to read from
-        reader_id: reader id
-        config: minhash configuration (a MinhashConfig object)
-        index_file: is index file
-    """
-    if index_file:
-        for data in read_tuples_from_file(file, f"{config.hashes_per_bucket}{config.hash_format}"):
-            yield HashSig(sig=data, doc_id=-1, file_id=-1, reader_id=reader_id)
-    else:
-        for data in read_tuples_from_file(file, f"{config.hashes_per_bucket}{config.hash_format}", "I"):
-            yield HashSig(sig=data[:-1], doc_id=data[-1], file_id=reader_id, reader_id=reader_id)
-=======
 def seek_to_start(f: AbstractBufferedFile, start_hash: int, config: MinhashConfig, index_file: bool = False):
     if start_hash == 0:
         return
@@ -158,6 +141,14 @@
     max_hash: int = _mersenne_prime,
     ensure_order: bool = True,
 ) -> Generator:
+    """ Read signatures from a file
+
+    Args:
+        file: file to read from
+        reader_id: reader id
+        config: minhash configuration (a MinhashConfig object)
+        index_file: is index file
+    """
     with file as f:
         seek_to_start(f, min_hash, config, index_file)
         last = None
@@ -176,7 +167,6 @@
                 if index_file
                 else HashSig(sig=sigdata, doc_id=data[-1], file_id=reader_id, reader_id=reader_id)
             )
->>>>>>> bd3c89a2
 
 
 class MinhashDedupSignature(PipelineStep):
