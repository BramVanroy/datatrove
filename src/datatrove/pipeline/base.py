--- conflicted
+++ resolved
@@ -8,34 +8,23 @@
 
 
 class PipelineStep(ABC):
-<<<<<<< HEAD
-    """ Base class for all pipeline steps.
+    """ Base pipeline block, all blocs should inherit from this one.
+        Takes care of some general things such as handling dependencies, and stats
 
     Args:
         name: Name of the step
         type: Type of the step
             Types are high-level categories of steps, e.g. "Reader", "Tokenizer", "Filters", etc.
     """
-=======
-    """
-    Base pipeline block, all blocs should inherit from this one.
-    Takes care of some general things such as handling dependencies, and stats
-    """
-
->>>>>>> bd3c89a2
     name: str = None
     type: str = None
 
     def __new__(cls, *args, **kwargs):
-<<<<<<< HEAD
-        """ Mostly to check for required dependencies before creating the instance.
-=======
         """
             Checks if this block or its superclasses' dependencies are installed and raises an error otherwise.
         Args:
             *args:
             **kwargs:
->>>>>>> bd3c89a2
         """
         required_dependencies = chain.from_iterable(getattr(t, "_requires_dependencies", []) for t in cls.mro())
         if required_dependencies:
@@ -53,16 +42,6 @@
         self.stats = Stats(str(self))
 
     def stat_update(self, *labels, value: int = 1, unit: str = None):
-<<<<<<< HEAD
-        """ Update the stats for the step with the given labels and value
-
-        Args:
-            labels (positional args): a list of labels to update
-            value: int
-                The value to update
-            unit: str
-                The unit of the value
-=======
         """
         Register statistics. `stat_update("metric1", "metric2")` will add 1 to the count of both metrics. Using
         `stat_update("mymetric", value=15)` will increment the value of "mymetric" by 15, and 15 will be used to
@@ -76,15 +55,11 @@
 
         Returns:
 
->>>>>>> bd3c89a2
         """
         for label in labels:
             self.stats[label].update(value, unit)
 
     def update_doc_stats(self, document: Document):
-<<<<<<< HEAD
-        """ Update the stats to add the document length (in characters and tokens if available) 
-=======
         """
             Compute some general doc related statistics, such as length of each document in characters and also in
             tokens (if available)
@@ -93,16 +68,12 @@
 
         Returns:
 
->>>>>>> bd3c89a2
         """
         self.stats["doc_len"] += len(document.text)
         if token_count := document.metadata.get("token_count", None):
             self.stats["doc_len_tokens"] += token_count
 
     def track_time(self, unit: str = None):
-<<<<<<< HEAD
-        """ Helper to track time stats
-=======
         """
             Track the time a given block of code takes to run and add it to statistics. If this block is not applied
             on a document level, please specify "unit"
@@ -111,7 +82,6 @@
 
         Returns:
 
->>>>>>> bd3c89a2
         """
         if unit:
             self.stats.time_stats.unit = unit
@@ -122,17 +92,6 @@
 
     @abstractmethod
     def run(self, data: DocumentsPipeline, rank: int = 0, world_size: int = 1) -> DocumentsPipeline:
-<<<<<<< HEAD
-        """ Main method to run the step. Main entry point to a class instance when called (__call__)
-        
-        Args:
-            data: DocumentsPipeline
-                The data to be processed as a Generator typically created by a Reader initial pipeline step
-            rank: int
-                The rank of the process
-            world_size: int
-                The total number of processes
-=======
         """
         Main entrypoint for any pipeline step. `data` is a generator of `Document`, and this method should
         yield `Document` (either add new documents if it is reading them, modify their content or metadata,
@@ -145,7 +104,6 @@
 
         Returns:
 
->>>>>>> bd3c89a2
         """
         if data:
             yield from data
@@ -168,25 +126,14 @@
 
 
 def _raise_error_for_missing_dependencies(step_name: str, dependencies: dict[str, str]) -> NoReturn:
-<<<<<<< HEAD
-    """ Helper to raise an ImportError for missing dependencies
+    """ Helper to raise an ImportError for missing dependencies and prompt the user to install said dependencies
 
     Args:
         step_name: str
             The name of the step
         dependencies: dict[str, str]
             The missing dependencies
-=======
-    """
-    Will raise an error and prompt the user to install missing dependencies.
 
-    Args:
-      step_name: str:
-      dependencies: dict[str, str]:
-
-    Returns:
-
->>>>>>> bd3c89a2
     """
     dependencies = dict(sorted(dependencies.items()))
     package_names = list(dependencies)
